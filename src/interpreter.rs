--- conflicted
+++ resolved
@@ -13,11 +13,7 @@
 }
 
 impl Display for Value {
-<<<<<<< HEAD
-    fn fmt(&self, f: &mut std::fmt::Formatter) -> std::fmt::Result {
-=======
     fn fmt(&self, f: &mut Formatter) -> fmt::Result {
->>>>>>> 5d7cace8
         match self {
             Value::Str(s) => write!(f, "{}", s),
             Value::Num(n) => write!(f, "{}", n),
@@ -80,21 +76,15 @@
         Expr::Num(n) => Ok(Value::Num(*n)),
         Expr::Str(s) => Ok(Value::Str(String::from(s))),
         Expr::Arr() => Ok(Value::Arr()),
-<<<<<<< HEAD
-        Expr::Param(s) => Ok(Value::Str(s)),
-        Expr::Path(s) => Ok(Value::Str(s)),
+        Expr::Param(s) => Ok(Value::Str(String::from(s))),
+        Expr::Path(s) => Ok(Value::Str(String::from(s))),
         Expr::Command(box expr, args) => eval_command(expr, args, env),
-        Expr::Var(s) => match env.get(&s) {
-            Some(val) => Ok(val.clone()),
-            None => Ok(Value::Void),
-        },
-=======
         Expr::Var(s) => 
             match env.get(s) {
                 Some(val) => Ok(val.clone()),
                 None => Ok(Value::Void)
             }
->>>>>>> 5d7cace8
+
         // Expr::UnaryOp(_, expr) => match eval_expr(*expr) {
         //     Ok(_) => unimplemented!(),
         //     Err(err) => Err(err),
@@ -153,11 +143,11 @@
     }
 }
 
-fn eval_command(expr: Expr,args: Vec<Expr>, env: Env) -> Result<Value, String> {
+fn eval_command(expr: &Expr,args: &Vec<Expr>, env: &Env) -> Result<Value, String> {
     if let Expr::Path(s) = expr {
         let mut command = std::process::Command::new(s);
         while let Some(arg) = args.first() {
-            if let Ok(val) = eval_expr(arg,env.clone()) {
+            if let Ok(val) = eval_expr(arg,env) {
                 command.arg(format!("{}", val));
             }
         }
